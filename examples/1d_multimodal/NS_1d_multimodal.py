"""
Implementation of the One-dimensional multi-modal problem (Example1) from the
PyMultiNest tutorial at:
http://johannesbuchner.github.io/pymultinest-tutorial/example1.html
"""
import numpy as np
from numpy import exp, log, pi
from scipy.stats import uniform
import matplotlib.pyplot as plt
from gleipnir.samplers import MetropolisComponentWiseHardNSRejection
from gleipnir.sampled_parameter import SampledParameter
from gleipnir.stopping_criterion import NumberOfIterations
from gleipnir.nested_sampling import NestedSampling

# Number of paramters to sample is 1
ndim = 1

# Mode positions for the multi-modal likelihood
positions = np.array([0.1, 0.2, 0.5, 0.55, 0.9, 1.1])
# its width
width = 0.01

# Define the loglikelihood function
def loglikelihood(sampled_parameter_vector):
    diff = sampled_parameter_vector[0] - positions
    diff_scale = diff / width
    l = np.exp(-0.5 * diff_scale**2) / (2.0*pi*width**2)**0.5
    log_like = log(l.mean())
    if np.isnan(log_like):
        return -np.inf
    return log_like

if __name__ == '__main__':

    # Set up the list of sampled parameters: the prior is Uniform(0:2) --
    # we are using a fixed uniform prior from scipy.stats
    sampled_parameters = [SampledParameter(name=i, prior=uniform(loc=0.0,scale=2.0)) for i in range(ndim)]
    # Setup the sampler to use when updated points during the NS run --
    # Here we are using an implementation of the Metropolis Monte Carlo algorithm
    # with component-wise trial moves and augmented acceptance criteria that adds a
    # hard rejection constraint for the NS likelihood boundary.
<<<<<<< HEAD
    sampler = MetropolisComponentWiseHardNSRejection(iterations=50, burn_in=50, tuning_cycles=2)
=======
    sampler = MetropolisComponentWiseHardNSRejection(iterations=20, burn_in=20)
>>>>>>> bdebfe9d
    # Setup the stopping criterion for the NS run -- We'll use a fixed number of
    # iterations: 10*population_size
    stopping_criterion = NumberOfIterations(1000)
    # Construct the Nested Sampler
    NS = NestedSampling(sampled_parameters=sampled_parameters,
                        loglikelihood=loglikelihood, sampler=sampler,
                        population_size=500,
                        stopping_criterion=stopping_criterion)
    # run it
    log_evidence, log_evidence_error = NS.run(verbose=True)
    # Retrieve the evidence
    evidence = NS.evidence
    # Evidence should be 1/2
    print("evidence: ",evidence)
    print("log_evidence: ", log_evidence)
    #try plotting a marginal distribution
    try:
        import seaborn as sns
        import matplotlib.pyplot as plt
        # Get the posterior distributions -- the posteriors are return as dictionary
        # keyed to the names of the sampled paramters. Each element is a histogram
        # estimate of the marginal distribution, including the heights and centers.
        posteriors = NS.posteriors()
        # Lets look at the first paramter
        marginal, centers = posteriors[list(posteriors.keys())[0]]
        # Plot with seaborn
        sns.distplot(centers, bins=centers, hist_kws={'weights':marginal})
        # Uncomment next line to plot with plt.hist:
        # plt.hist(centers, bins=centers, weights=marginal)
        plt.show()
    except ImportError:
        pass<|MERGE_RESOLUTION|>--- conflicted
+++ resolved
@@ -39,11 +39,9 @@
     # Here we are using an implementation of the Metropolis Monte Carlo algorithm
     # with component-wise trial moves and augmented acceptance criteria that adds a
     # hard rejection constraint for the NS likelihood boundary.
-<<<<<<< HEAD
+
     sampler = MetropolisComponentWiseHardNSRejection(iterations=50, burn_in=50, tuning_cycles=2)
-=======
-    sampler = MetropolisComponentWiseHardNSRejection(iterations=20, burn_in=20)
->>>>>>> bdebfe9d
+
     # Setup the stopping criterion for the NS run -- We'll use a fixed number of
     # iterations: 10*population_size
     stopping_criterion = NumberOfIterations(1000)
